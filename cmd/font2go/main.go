--- conflicted
+++ resolved
@@ -105,27 +105,6 @@
   gerber.Fonts["{{ .ID }}"] = {{ .ID }}Font
 }
 
-<<<<<<< HEAD
-var Fonts = map[string]*Font{ {{ range . }}
-	"{{ .ID }}": {
-		// ID: "{{ .ID }}",
-		HorizAdvX:  {{ .HorizAdvX }},
-		UnitsPerEm: {{ .FontFace.UnitsPerEm }},
-		Ascent:     {{ .FontFace.Ascent }},
-		Descent:    {{ .FontFace.Descent }},
-		MissingHorizAdvX: {{ .MissingGlyph.HorizAdvX }},
-		Glyphs: map[string]*Glyph{ {{ range .Glyphs }}{{ if .Unicode }}
-			{{ .Unicode | utf8 }}: {
-				HorizAdvX: {{ .HorizAdvX }},
-				Unicode: {{ .Unicode | utf8 }},
-				GerberLP: {{ .GerberLP | orEmpty }},
-				PathSteps: []*PathStep{ {{ range .PathSteps }}
-					{ C: '{{ .C }}'{{ if .P }}, P: {{ .P | floats }}{{ end }} },{{ end }}
-				},
-			},{{ end }}{{ end }}
-		},
-	},{{ end }}
-=======
 var {{ .ID }}Font = &gerber.Font{
 	// ID: "{{ .ID }}",
 	HorizAdvX:  {{ .HorizAdvX }},
@@ -143,6 +122,5 @@
 			},
 		},{{ end }}{{ end }}
 	},
->>>>>>> ffa44b9c
 }
 `